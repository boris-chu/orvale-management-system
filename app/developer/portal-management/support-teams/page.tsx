--- conflicted
+++ resolved
@@ -58,7 +58,6 @@
 export default function SupportTeamsManagement() {
   const [groups, setGroups] = useState<SupportTeamGroup[]>([]);
   const [teams, setTeams] = useState<SupportTeam[]>([]);
-  // Removed supportTeamGroups state since we're using simple text input
   const [loading, setLoading] = useState(true);
   const [selectedItem, setSelectedItem] = useState<any>(null);
   const [showCreateModal, setShowCreateModal] = useState(false);
@@ -515,19 +514,6 @@
       </div>
 
       {/* Create Modal */}
-<<<<<<< HEAD
-      <Dialog open={showCreateModal} onOpenChange={setShowCreateModal}>
-        <DialogContent className="max-w-md" style={{ zIndex: 15000 }}>
-          <DialogHeader>
-            <DialogTitle className="flex items-center space-x-2">
-              <Plus className="h-5 w-5" />
-              <span>Create New {modalType === 'group' ? 'Group' : 'Team'}</span>
-            </DialogTitle>
-          </DialogHeader>
-          
-          <div className="space-y-4">
-            {modalType === 'group' ? (
-=======
       <Dialog open={showCreateModal} onClose={() => setShowCreateModal(false)} maxWidth="sm" fullWidth>
         <DialogTitle>
           <div className="flex items-center space-x-2">
@@ -596,147 +582,48 @@
             )}
 
             {modalType === 'team' && (
->>>>>>> c7c8e4f2
               <>
                 <div>
-                  <Label htmlFor="group_id">Group ID</Label>
-                  <Input
-                    id="group_id"
-                    value={formData.id}
-                    onChange={(e) => setFormData({...formData, id: e.target.value})}
-                    placeholder="itts_region_8"
-                    className="font-mono"
-                  />
-                </div>
-                
-                <div>
-                  <Label htmlFor="group_name">Group Name</Label>
-                  <Input
-                    id="group_name"
-                    value={formData.name}
-                    onChange={(e) => setFormData({...formData, name: e.target.value})}
-                    placeholder="ITTS: Region 8"
-                  />
-                </div>
-              </>
-            ) : (
-              <>
-                {/* Support Group - Dropdown for group selection */}
-                <div style={{ position: 'relative', zIndex: 20000 }}>
-                  <Label htmlFor="support_group">Support Group</Label>
-                  <FormControl 
-                    fullWidth 
-                    size="small"
-                    sx={{ 
-                      zIndex: 20000,
-                      '& .MuiInputBase-root': { zIndex: 20000 },
-                      '& .MuiOutlinedInput-root': { zIndex: 20000 }
-                    }}
-                  >
-                    <InputLabel 
-                      id="support-group-label"
-                      sx={{ zIndex: 20001 }}
-                    >
-                      Select Support Group
-                    </InputLabel>
+                  <Label htmlFor="item_label">Display Label</Label>
+                  <Input
+                    id="item_label"
+                    value={formData.label}
+                    onChange={(e) => setFormData({...formData, label: e.target.value})}
+                    placeholder="Crossroads Main"
+                  />
+                </div>
+
+                <div>
+                  <Label htmlFor="item_email">Email Address</Label>
+                  <Input
+                    id="item_email"
+                    type="email"
+                    value={formData.email}
+                    onChange={(e) => setFormData({...formData, email: e.target.value})}
+                    placeholder="support@dpss.lacounty.gov"
+                  />
+                </div>
+
+                <div>
+                  <Label htmlFor="group">Support Group</Label>
+                  <FormControl fullWidth size="small">
+                    <InputLabel>Select Group</InputLabel>
                     <Select
-                      labelId="support-group-label"
-                      id="support_group"
                       value={formData.group_id}
-                      label="Select Support Group"
+                      label="Select Group"
                       onChange={(e) => setFormData({...formData, group_id: e.target.value as string})}
-                      MenuProps={{
-                        PaperProps: {
-                          sx: {
-                            zIndex: 25000,
-                            maxHeight: 200,
-                            '& .MuiMenuItem-root': {
-                              zIndex: 25001
-                            }
-                          }
-                        },
-                        anchorOrigin: {
-                          vertical: 'bottom',
-                          horizontal: 'left',
-                        },
-                        transformOrigin: {
-                          vertical: 'top',
-                          horizontal: 'left',
-                        },
-                      }}
-                      sx={{ zIndex: 20000 }}
                     >
                       {groups.length === 0 ? (
                         <MenuItem disabled>No groups available</MenuItem>
                       ) : (
                         groups.map((group) => (
-                          <MenuItem 
-                            key={group.id} 
-                            value={group.id}
-                            sx={{ zIndex: 25002 }}
-                          >
+                          <MenuItem key={group.id} value={group.id}>
                             {group.name}
                           </MenuItem>
                         ))
                       )}
                     </Select>
                   </FormControl>
-                  <p className="text-xs text-gray-500 mt-1">Select which group this team belongs to</p>
-                </div>
-
-                {/* Display Label */}
-                <div>
-                  <Label htmlFor="display_label">Display Label</Label>
-                  <Input
-                    id="display_label"
-                    value={formData.label}
-                    onChange={(e) => setFormData({...formData, label: e.target.value})}
-                    placeholder="Crossroads Main"
-                  />
-                </div>
-
-                {/* Email Address */}
-                <div>
-                  <Label htmlFor="team_email">Email Address</Label>
-                  <Input
-                    id="team_email"
-                    type="email"
-                    value={formData.email}
-                    onChange={(e) => setFormData({...formData, email: e.target.value})}
-                    placeholder="support@dpss.lacounty.gov"
-                  />
-                </div>
-
-                {/* Team Name */}
-                <div>
-                  <Label htmlFor="team_name">Team Name</Label>
-                  <Input
-                    id="team_name"
-                    value={formData.name}
-                    onChange={(e) => {
-                      const newName = e.target.value;
-                      const generatedId = generateTeamId(newName);
-                      setFormData({
-                        ...formData, 
-                        name: newName,
-                        id: generatedId
-                      });
-                    }}
-                    placeholder="Support Team Name"
-                  />
-                </div>
-
-                {/* Team ID - Auto-generated */}
-                <div>
-                  <Label htmlFor="team_id">Team ID (Auto-generated)</Label>
-                  <Input
-                    id="team_id"
-                    value={formData.id}
-                    readOnly
-                    className="font-mono bg-gray-50"
-                    placeholder="Will be generated from team name"
-                  />
-                  <p className="text-xs text-gray-500 mt-1">Generated automatically from team name</p>
                 </div>
               </>
             )}
@@ -790,27 +677,6 @@
       </Dialog>
 
       {/* Edit Modal - Similar structure to Create Modal */}
-<<<<<<< HEAD
-      <Dialog open={showEditModal} onOpenChange={setShowEditModal}>
-        <DialogContent className="max-w-md" style={{ zIndex: 15000 }}>
-          <DialogHeader>
-            <DialogTitle className="flex items-center space-x-2">
-              <Edit className="h-5 w-5" />
-              <span>Edit {modalType === 'group' ? 'Group' : 'Team'}</span>
-            </DialogTitle>
-          </DialogHeader>
-          
-          <div className="space-y-4">
-            {modalType === 'group' ? (
-              <>
-                <div>
-                  <Label htmlFor="edit_group_id">Group ID</Label>
-                  <Input
-                    id="edit_group_id"
-                    value={formData.id}
-                    disabled
-                    className="font-mono bg-gray-100"
-=======
       <Dialog open={showEditModal} onClose={() => setShowEditModal(false)} maxWidth="sm" fullWidth>
         <DialogTitle>
           <div className="flex items-center space-x-2">
@@ -878,20 +744,10 @@
                     value={formData.label}
                     onChange={(e) => setFormData({...formData, label: e.target.value})}
                     placeholder="Crossroads Main"
->>>>>>> c7c8e4f2
-                  />
-                  <p className="text-xs text-gray-500 mt-1">ID cannot be changed</p>
-                </div>
-                
-                <div>
-<<<<<<< HEAD
-                  <Label htmlFor="edit_group_name">Group Name</Label>
-                  <Input
-                    id="edit_group_name"
-                    value={formData.name}
-                    onChange={(e) => setFormData({...formData, name: e.target.value})}
-                    placeholder="ITTS: Region 8"
-=======
+                  />
+                </div>
+
+                <div>
                   <Label htmlFor="edit_team_email">Email Address</Label>
                   <Input
                     id="edit_team_email"
@@ -899,119 +755,29 @@
                     value={formData.email}
                     onChange={(e) => setFormData({...formData, email: e.target.value})}
                     placeholder="support@dpss.lacounty.gov"
->>>>>>> c7c8e4f2
-                  />
-                </div>
-              </>
-            ) : (
-              <>
-                {/* Support Group - Dropdown for group selection */}
-                <div style={{ position: 'relative', zIndex: 20000 }}>
-                  <Label htmlFor="edit_support_group">Support Group</Label>
-                  <FormControl 
-                    fullWidth 
-                    size="small"
-                    sx={{ 
-                      zIndex: 20000,
-                      '& .MuiInputBase-root': { zIndex: 20000 },
-                      '& .MuiOutlinedInput-root': { zIndex: 20000 }
-                    }}
-                  >
-                    <InputLabel 
-                      id="edit-support-group-label"
-                      sx={{ zIndex: 20001 }}
-                    >
-                      Select Support Group
-                    </InputLabel>
+                  />
+                </div>
+
+                <div>
+                  <Label htmlFor="edit_group">Support Group</Label>
+                  <FormControl fullWidth size="small">
+                    <InputLabel>Select Group</InputLabel>
                     <Select
-                      labelId="edit-support-group-label"
-                      id="edit_support_group"
                       value={formData.group_id}
-                      label="Select Support Group"
+                      label="Select Group"
                       onChange={(e) => setFormData({...formData, group_id: e.target.value as string})}
-                      MenuProps={{
-                        PaperProps: {
-                          sx: {
-                            zIndex: 25000,
-                            maxHeight: 200,
-                            '& .MuiMenuItem-root': {
-                              zIndex: 25001
-                            }
-                          }
-                        },
-                        anchorOrigin: {
-                          vertical: 'bottom',
-                          horizontal: 'left',
-                        },
-                        transformOrigin: {
-                          vertical: 'top',
-                          horizontal: 'left',
-                        },
-                      }}
-                      sx={{ zIndex: 20000 }}
                     >
                       {groups.length === 0 ? (
                         <MenuItem disabled>No groups available</MenuItem>
                       ) : (
                         groups.map((group) => (
-                          <MenuItem 
-                            key={group.id} 
-                            value={group.id}
-                            sx={{ zIndex: 25002 }}
-                          >
+                          <MenuItem key={group.id} value={group.id}>
                             {group.name}
                           </MenuItem>
                         ))
                       )}
                     </Select>
                   </FormControl>
-                  <p className="text-xs text-gray-500 mt-1">Select which group this team belongs to</p>
-                </div>
-
-                {/* Display Label */}
-                <div>
-                  <Label htmlFor="edit_display_label">Display Label</Label>
-                  <Input
-                    id="edit_display_label"
-                    value={formData.label}
-                    onChange={(e) => setFormData({...formData, label: e.target.value})}
-                    placeholder="Crossroads Main"
-                  />
-                </div>
-
-                {/* Email Address */}
-                <div>
-                  <Label htmlFor="edit_team_email">Email Address</Label>
-                  <Input
-                    id="edit_team_email"
-                    type="email"
-                    value={formData.email}
-                    onChange={(e) => setFormData({...formData, email: e.target.value})}
-                    placeholder="support@dpss.lacounty.gov"
-                  />
-                </div>
-
-                {/* Team Name */}
-                <div>
-                  <Label htmlFor="edit_team_name">Team Name</Label>
-                  <Input
-                    id="edit_team_name"
-                    value={formData.name}
-                    onChange={(e) => setFormData({...formData, name: e.target.value})}
-                    placeholder="Support Team Name"
-                  />
-                </div>
-
-                {/* Team ID - Cannot be changed */}
-                <div>
-                  <Label htmlFor="edit_team_id">Team ID</Label>
-                  <Input
-                    id="edit_team_id"
-                    value={formData.id}
-                    disabled
-                    className="font-mono bg-gray-100"
-                  />
-                  <p className="text-xs text-gray-500 mt-1">ID cannot be changed</p>
                 </div>
               </>
             )}
